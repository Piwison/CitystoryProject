import { NextResponse } from "next/server"
import { getServerSession } from "next-auth"
import type { Prisma } from "@prisma/client"; // Import Prisma types
import { authOptions } from "@/lib/auth/options"
import { PrismaClient, PlaceStatus, PlaceType } from "@prisma/client"
import { z } from "zod"

const placeSchema = z.object({
  name: z.string().min(2),
  address: z.string().min(5),
  placeType: z.string().min(1),
  features: z.array(z.string()).optional(), // Array of feature IDs
  foodQuality: z.number().min(0).max(5),
  service: z.number().min(0).max(5),
  value: z.number().min(0).max(5),
  cleanliness: z.number().min(0).max(5),
  comment: z.string().min(10),
  priceRange: z.number().optional(),
  googleMapsLink: z.string().url().optional(),
  photos: z.array(z.string()).optional(), // Array of photo URLs
  overallRating: z.number()
})

const db = new PrismaClient()

export async function POST(req: Request) {
  try {
    const session = await getServerSession(authOptions)
    if (!session?.user || !session.user.email) {
      return new NextResponse("Unauthorized: missing user email", { status: 401 })
    }

    // Fetch the user by email to get their id
    const user = await db.user.findUnique({ where: { email: session.user.email } });
    if (!user) {
      return new NextResponse("User not found", { status: 404 })
    }

    const body = await req.json()
    const validatedData = placeSchema.parse(body)
    const { features, photos, ...placeDataFields } = validatedData;

    const placeCreateInput: Prisma.PlaceCreateInput = {
      ...placeDataFields,
      placeType: placeDataFields.placeType as PlaceType,
      contributor: { connect: { id: user.id } }, // Connect by user id
      status: PlaceStatus.PENDING_REVIEW,
      photos: photos && photos.length > 0 ? {
        create: photos.map(url => ({
          url,
          user: { connect: { id: user.id } }
        }))
      } : undefined,
      features: features && features.length > 0 ? {
        create: features.map(featureId => ({
          feature: { connect: { id: featureId } }
        }))
      } : undefined,
      reviews: {
        create: [{
          user: { connect: { id: user.id } },
          foodQuality: validatedData.foodQuality,
          service: validatedData.service,
          value: validatedData.value,
          cleanliness: validatedData.cleanliness,
          comment: validatedData.comment,
          overallRating: validatedData.overallRating
        }]
      }
    };

    const place = await db.place.create({
<<<<<<< HEAD
      data: placeCreateInput,
      include: {
        features: { include: { feature: true } },
        photos: true,
        reviews: true
=======
      data: {
        ...validatedData,
        // features: validatedData.features ?? [], // Old way of handling features
        // New way: Create PlaceFeature records to link Place and Feature
        placeFeatures: validatedData.features ? {
          create: validatedData.features.map((featureId: string) => ({
            feature: {
              connect: { id: featureId },
            },
          })),
        } : undefined,
        photos: validatedData.photos ?? [],
        userId: session.user.email,
        status: "PENDING", // Places need approval before being public
>>>>>>> 23483be5
      }
    });

    return NextResponse.json(place)
  } catch (error: any) { // Explicitly type error as any to resolve TypeScript error
    if (error instanceof z.ZodError) {
      return new NextResponse(JSON.stringify(error.issues), { status: 400 })
    }
    console.error("[PLACES_POST] Error:", error) 
    return new NextResponse("Internal Error", { status: 500 })
  }
}

export async function GET(req: Request) {
  try {
    const { searchParams } = new URL(req.url)

    const page = parseInt(searchParams.get("page") || "1")
    const limit = parseInt(searchParams.get("limit") || "10")
    const search = searchParams.get("search") || ""
    const category = searchParams.get("category")

    const skip = (page - 1) * limit

    const whereClause: Prisma.PlaceWhereInput = {
      status: PlaceStatus.APPROVED
    };
    if (search) {
      whereClause.OR = [
        { name: { contains: search, mode: "insensitive" } },
        { address: { contains: search, mode: "insensitive" } }
      ];
    }
    if (category) {
      whereClause.placeType = category as any; // Allow string for enum type if needed, or ensure type matches
    }

<<<<<<< HEAD
    const total = await db.place.count({ where: whereClause })

    const items = await db.place.findMany({
      where: whereClause,
=======
    // Get total count for pagination
    const total = await db.place.count({ where: where }) // Use the dynamic where for accurate total count
    
    // Get places for current page
    const items = await db.place.findMany({
      where: where, // Fix: Use the dynamically constructed 'where' clause
>>>>>>> 23483be5
      skip,
      take: limit,
      orderBy: {
        createdAt: 'desc'
      },
<<<<<<< HEAD
      include: {
        photos: true,
        reviews: {
          select: { overallRating: true, id: true }
        },
        features: { 
          select: {
            feature: { select: { id: true, name: true, icon: true, featureType: true } } 
          }
        },
        contributor: {
          select: { id: true, name: true, email: true, avatar: true }
=======
      include: { // Add: Include photos and features according to schema.prisma
        photos: true, // Assumes PlacePhoto is the correct relation for photos
        placeFeatures: {   // Corrected: 'features' changed to 'placeFeatures'
          include: {
            feature: true // Include the actual Feature model from PlaceFeature
          }
>>>>>>> 23483be5
        }
      }
    })

    // Map PlaceType enum to string for response if necessary, or ensure frontend expects enum values
    const mappedItems = items.map(item => ({
      ...item,
      placeType: item.placeType as string, // Example: Cast back to string if frontend expects string
      features: item.features.map(ft => ft.feature) // Flatten features
    }));

    return NextResponse.json({
      items: mappedItems,
      page,
      limit,
      total,
      totalPages: Math.ceil(total / limit)
    })
  } catch (error) {
    console.error("[PLACES_GET] Error:", error)
    return new NextResponse("Internal Error", { status: 500 })
  }
}<|MERGE_RESOLUTION|>--- conflicted
+++ resolved
@@ -70,13 +70,6 @@
     };
 
     const place = await db.place.create({
-<<<<<<< HEAD
-      data: placeCreateInput,
-      include: {
-        features: { include: { feature: true } },
-        photos: true,
-        reviews: true
-=======
       data: {
         ...validatedData,
         // features: validatedData.features ?? [], // Old way of handling features
@@ -91,7 +84,6 @@
         photos: validatedData.photos ?? [],
         userId: session.user.email,
         status: "PENDING", // Places need approval before being public
->>>>>>> 23483be5
       }
     });
 
@@ -129,55 +121,26 @@
       whereClause.placeType = category as any; // Allow string for enum type if needed, or ensure type matches
     }
 
-<<<<<<< HEAD
-    const total = await db.place.count({ where: whereClause })
-
-    const items = await db.place.findMany({
-      where: whereClause,
-=======
     // Get total count for pagination
     const total = await db.place.count({ where: where }) // Use the dynamic where for accurate total count
     
     // Get places for current page
     const items = await db.place.findMany({
       where: where, // Fix: Use the dynamically constructed 'where' clause
->>>>>>> 23483be5
       skip,
       take: limit,
       orderBy: {
         createdAt: 'desc'
       },
-<<<<<<< HEAD
-      include: {
-        photos: true,
-        reviews: {
-          select: { overallRating: true, id: true }
-        },
-        features: { 
-          select: {
-            feature: { select: { id: true, name: true, icon: true, featureType: true } } 
-          }
-        },
-        contributor: {
-          select: { id: true, name: true, email: true, avatar: true }
-=======
       include: { // Add: Include photos and features according to schema.prisma
         photos: true, // Assumes PlacePhoto is the correct relation for photos
         placeFeatures: {   // Corrected: 'features' changed to 'placeFeatures'
           include: {
             feature: true // Include the actual Feature model from PlaceFeature
           }
->>>>>>> 23483be5
         }
       }
     })
-
-    // Map PlaceType enum to string for response if necessary, or ensure frontend expects enum values
-    const mappedItems = items.map(item => ({
-      ...item,
-      placeType: item.placeType as string, // Example: Cast back to string if frontend expects string
-      features: item.features.map(ft => ft.feature) // Flatten features
-    }));
 
     return NextResponse.json({
       items: mappedItems,
